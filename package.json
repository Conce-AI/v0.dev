{
  "name": "v0-mcp-ts",
  "version": "1.0.0",
  "description": "A powerful Model Context Protocol (MCP) server that integrates v0.dev AI capabilities for modern web development. Powered by Bun for 25x faster performance.",
  "main": "dist/index.js",
  "module": "index.ts",
  "type": "module",
  "keywords": [
    "mcp",
    "model-context-protocol",
    "v0.dev",
    "ai",
    "web-development",
    "typescript",
    "claude",
    "code-generation",
    "component-generation",
    "debugging",
    "bun",
    "performance"
  ],
  "author": {
    "name": "Nicolas Torres",
    "email": "nicotordev@gmail.com",
    "url": "https://github.com/nicotordev"
  },
  "publishConfig": {
    "access": "public"
  },
  "repository": {
    "type": "git",
    "url": "https://github.com/nicotordev/v0-mcp-ts.git"
  },
  "bugs": {
    "url": "https://github.com/nicotordev/v0-mcp-ts/issues"
  },
  "homepage": "https://github.com/nicotordev/v0-mcp-ts#readme",
  "license": "MIT",
  "files": [
    "dist/",
    "examples/",
    "scripts/",
    "README.md",
    "LICENSE",
    "CHANGELOG.md"
  ],
  "bin": {
    "v0-mcp-ts": "./dist/index.js"
  },
  "engines": {
    "node": ">=18.0.0",
    "bun": ">=1.2.0"
  },
  "scripts": {
    "dev": "bun run --watch src/index.ts",
    "build": "bun build src/index.ts --outdir dist --target node",
    "start": "bun run dist/index.js",
    "start:bun": "bun run dist/index.js",
    "clean": "rm -rf dist coverage",
    "test": "vitest",
    "test:run": "vitest run",
    "test:watch": "vitest --watch",
    "test:ui": "vitest --ui",
    "test:coverage": "vitest run --coverage",
    "lint": "echo 'Linting...' && exit 0",
    "lint:fix": "echo 'Linting and fixing...' && exit 0",
    "type-check": "tsc --noEmit",
    "setup": "bun scripts/setup.js",
    "security-check": "bun audit && bun scripts/security-check.js",
    "postinstall": "bun run build",
    "docker:build": "docker build -t v0-mcp-ts .",
    "docker:run": "docker run -e V0_API_KEY=$V0_API_KEY v0-mcp-ts",
    "docker:dev": "docker-compose --profile development up --build",
    "docker:test": "docker-compose --profile testing up --build",
    "release": "bun version patch && git push && git push --tags",
    "bun:upgrade": "bun upgrade",
    "bun:cache:clear": "bun pm cache rm",
    "bun:install:clean": "rm -rf node_modules bun.lock && bun install"
  },
  "private": false,
  "dependencies": {
<<<<<<< HEAD
    "@ai-sdk/vercel": "^0.0.1",
    "@modelcontextprotocol/sdk": "^1.12.1",
    "@vitest/coverage-v8": "^3.1.4",
    "ai": "^4.3.17",
    "dotenv": "^16.5.0",
    "node-fetch": "^3.3.2",
    "ws": "^8.18.2",
    "zod": "^3.25.52",
    "chalk": "^5.3.0",
    "ora": "^8.1.1",
    "inquirer": "^12.1.0",
    "nanoid": "^5.0.9",
    "date-fns": "^4.1.0",
    "lodash": "^4.17.21",
    "semver": "^7.6.3",
    "fast-glob": "^3.3.3",
    "markdown-it": "^14.1.0",
    "prismjs": "^1.29.0",
    "helmet": "^8.0.0",
    "validator": "^13.12.0",
    "yaml": "^2.6.1",
    "axios": "^1.8.0"
=======
    "@ai-sdk/vercel": "^0.0.2",
    "@modelcontextprotocol/sdk": "^1.15.0",
    "@vitest/coverage-v8": "^3.2.4",
    "ai": "^4.3.17",
    "dotenv": "^17.1.0",
    "node-fetch": "^3.3.2",
    "ws": "^8.18.3",
    "zod": "^3.25.76"
>>>>>>> 7770c7bc
  },
  "devDependencies": {
    "@types/bun": "latest",
    "@types/node": "^24.0.11",
    "@types/ws": "^8.18.1",
<<<<<<< HEAD
    "@types/lodash": "^4.17.16",
    "@types/validator": "^13.12.2",
    "@types/markdown-it": "^14.1.2",
    "@types/prismjs": "^1.26.5",
    "@types/inquirer": "^9.0.7",
    "@vitest/ui": "^3.1.4",
    "vitest": "^3.1.4"
=======
    "@vitest/ui": "^3.2.4",
    "vitest": "^3.2.4"
>>>>>>> 7770c7bc
  },
  "peerDependencies": {
    "typescript": "^5.8.3"
  }
}<|MERGE_RESOLUTION|>--- conflicted
+++ resolved
@@ -79,30 +79,6 @@
   },
   "private": false,
   "dependencies": {
-<<<<<<< HEAD
-    "@ai-sdk/vercel": "^0.0.1",
-    "@modelcontextprotocol/sdk": "^1.12.1",
-    "@vitest/coverage-v8": "^3.1.4",
-    "ai": "^4.3.17",
-    "dotenv": "^16.5.0",
-    "node-fetch": "^3.3.2",
-    "ws": "^8.18.2",
-    "zod": "^3.25.52",
-    "chalk": "^5.3.0",
-    "ora": "^8.1.1",
-    "inquirer": "^12.1.0",
-    "nanoid": "^5.0.9",
-    "date-fns": "^4.1.0",
-    "lodash": "^4.17.21",
-    "semver": "^7.6.3",
-    "fast-glob": "^3.3.3",
-    "markdown-it": "^14.1.0",
-    "prismjs": "^1.29.0",
-    "helmet": "^8.0.0",
-    "validator": "^13.12.0",
-    "yaml": "^2.6.1",
-    "axios": "^1.8.0"
-=======
     "@ai-sdk/vercel": "^0.0.2",
     "@modelcontextprotocol/sdk": "^1.15.0",
     "@vitest/coverage-v8": "^3.2.4",
@@ -111,24 +87,13 @@
     "node-fetch": "^3.3.2",
     "ws": "^8.18.3",
     "zod": "^3.25.76"
->>>>>>> 7770c7bc
   },
   "devDependencies": {
     "@types/bun": "latest",
     "@types/node": "^24.0.11",
     "@types/ws": "^8.18.1",
-<<<<<<< HEAD
-    "@types/lodash": "^4.17.16",
-    "@types/validator": "^13.12.2",
-    "@types/markdown-it": "^14.1.2",
-    "@types/prismjs": "^1.26.5",
-    "@types/inquirer": "^9.0.7",
-    "@vitest/ui": "^3.1.4",
-    "vitest": "^3.1.4"
-=======
     "@vitest/ui": "^3.2.4",
     "vitest": "^3.2.4"
->>>>>>> 7770c7bc
   },
   "peerDependencies": {
     "typescript": "^5.8.3"
